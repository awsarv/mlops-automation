from fastapi import FastAPI, Response, Body
from pydantic import BaseModel
import joblib
import numpy as np
import logging
import sqlite3
import os
import pandas as pd
from sklearn.linear_model import LinearRegression
from prometheus_client import Counter, generate_latest

os.makedirs("/app/logs", exist_ok=True)

# ----- Load paths from environment -----
log_path = os.getenv("LOG_PATH", "/app/logs/api.log")
db_path = os.getenv("DB_PATH", "/app/logs/api_requests.db")
model_path = os.getenv("MODEL_PATH", "/app/models/best_model.pkl")

# ----- Model Loading -----
model = joblib.load(model_path)

# ----- API and Schema Setup -----
app = FastAPI()


class Features(BaseModel):
    MedInc: float
    HouseAge: float
    AveRooms: float
    AveBedrms: float
    Population: float
    AveOccup: float
    Latitude: float
    Longitude: float


# ----- File Logging Setup -----
logging.basicConfig(
    filename=log_path,
    level=logging.INFO,
    format="%(asctime)s %(levelname)s %(message)s"
)

# ----- SQLite Logging Setup -----
conn = sqlite3.connect(db_path, check_same_thread=False)
c = conn.cursor()
c.execute(
    (
        "CREATE TABLE IF NOT EXISTS requests ("
        "id INTEGER PRIMARY KEY AUTOINCREMENT,"
        "MedInc REAL,"
        "HouseAge REAL,"
        "AveRooms REAL,"
        "AveBedrms REAL,"
        "Population REAL,"
        "AveOccup REAL,"
        "Latitude REAL,"
        "Longitude REAL,"
        "Prediction REAL,"
        "Timestamp DATETIME DEFAULT CURRENT_TIMESTAMP)"
    )
)
conn.commit()

# ----- Prometheus Metric Setup -----
PREDICTIONS = Counter(
    "predictions_total",
    "Total prediction requests served"
)


@app.post(
    "/predict",
    response_model=dict,
    responses={
        200: {
            "description": "Successful Prediction",
            "content": {
                "application/json": {
                    "example": {"prediction": 4.778788739495791}
                }
            },
        }
    },
)
def predict(features: Features = Body(...)):
    """
    Receives JSON with California Housing features,
    returns predicted median house value.
    Logs request to file and SQLite, updates Prometheus counter.
    """
    data = np.array(
        [[
            features.MedInc,
            features.HouseAge,
            features.AveRooms,
            features.AveBedrms,
            features.Population,
            features.AveOccup,
            features.Latitude,
            features.Longitude
        ]]
    )
    prediction = float(model.predict(data)[0])

    # File logging
    logging.info(
        "Request: %s | Prediction: %s",
        features.dict(),
        prediction
    )

    # SQLite logging
    c.execute(
        (
            "INSERT INTO requests ("
            "MedInc, HouseAge, AveRooms, AveBedrms, Population, AveOccup,"
            "Latitude, Longitude, Prediction"
            ") VALUES (?, ?, ?, ?, ?, ?, ?, ?, ?)"
        ),
        (
            features.MedInc,
            features.HouseAge,
            features.AveRooms,
            features.AveBedrms,
            features.Population,
            features.AveOccup,
            features.Latitude,
            features.Longitude,
            prediction
        )
    )
    conn.commit()

    # Prometheus metric
    PREDICTIONS.inc()

    return {"prediction": prediction}


@app.get("/metrics")
def metrics():
    """
    Exposes Prometheus metrics for monitoring.
    """
    return Response(generate_latest(), media_type="text/plain")


@app.post("/retrain")
def retrain():
    """
    Actually retrain the model and reload it for serving.
    """
<<<<<<< HEAD
    logging.info("Retraining triggered!")
    return {"status": "Retraining triggered (not implemented fully in demo)"}
    

=======
    # Load data
    df = pd.read_csv("data/california_housing.csv")
    X = df.drop("MedHouseVal", axis=1)
    y = df["MedHouseVal"]

    # Retrain model
    retrained_model = LinearRegression()
    retrained_model.fit(X, y)

    # Save new model to disk
    joblib.dump(retrained_model, "models/best_model.pkl")

    # Update in-memory model for API
    global model
    model = retrained_model

    logging.info("Retraining completed and model updated in memory.")
    return {"status": "Retraining completed and model updated!"}

>>>>>>> b3ce1fad
<|MERGE_RESOLUTION|>--- conflicted
+++ resolved
@@ -1,179 +1,171 @@
-from fastapi import FastAPI, Response, Body
-from pydantic import BaseModel
-import joblib
-import numpy as np
-import logging
-import sqlite3
-import os
-import pandas as pd
-from sklearn.linear_model import LinearRegression
-from prometheus_client import Counter, generate_latest
-
-os.makedirs("/app/logs", exist_ok=True)
-
-# ----- Load paths from environment -----
-log_path = os.getenv("LOG_PATH", "/app/logs/api.log")
-db_path = os.getenv("DB_PATH", "/app/logs/api_requests.db")
-model_path = os.getenv("MODEL_PATH", "/app/models/best_model.pkl")
-
-# ----- Model Loading -----
-model = joblib.load(model_path)
-
-# ----- API and Schema Setup -----
-app = FastAPI()
-
-
-class Features(BaseModel):
-    MedInc: float
-    HouseAge: float
-    AveRooms: float
-    AveBedrms: float
-    Population: float
-    AveOccup: float
-    Latitude: float
-    Longitude: float
-
-
-# ----- File Logging Setup -----
-logging.basicConfig(
-    filename=log_path,
-    level=logging.INFO,
-    format="%(asctime)s %(levelname)s %(message)s"
-)
-
-# ----- SQLite Logging Setup -----
-conn = sqlite3.connect(db_path, check_same_thread=False)
-c = conn.cursor()
-c.execute(
-    (
-        "CREATE TABLE IF NOT EXISTS requests ("
-        "id INTEGER PRIMARY KEY AUTOINCREMENT,"
-        "MedInc REAL,"
-        "HouseAge REAL,"
-        "AveRooms REAL,"
-        "AveBedrms REAL,"
-        "Population REAL,"
-        "AveOccup REAL,"
-        "Latitude REAL,"
-        "Longitude REAL,"
-        "Prediction REAL,"
-        "Timestamp DATETIME DEFAULT CURRENT_TIMESTAMP)"
-    )
-)
-conn.commit()
-
-# ----- Prometheus Metric Setup -----
-PREDICTIONS = Counter(
-    "predictions_total",
-    "Total prediction requests served"
-)
-
-
-@app.post(
-    "/predict",
-    response_model=dict,
-    responses={
-        200: {
-            "description": "Successful Prediction",
-            "content": {
-                "application/json": {
-                    "example": {"prediction": 4.778788739495791}
-                }
-            },
-        }
-    },
-)
-def predict(features: Features = Body(...)):
-    """
-    Receives JSON with California Housing features,
-    returns predicted median house value.
-    Logs request to file and SQLite, updates Prometheus counter.
-    """
-    data = np.array(
-        [[
-            features.MedInc,
-            features.HouseAge,
-            features.AveRooms,
-            features.AveBedrms,
-            features.Population,
-            features.AveOccup,
-            features.Latitude,
-            features.Longitude
-        ]]
-    )
-    prediction = float(model.predict(data)[0])
-
-    # File logging
-    logging.info(
-        "Request: %s | Prediction: %s",
-        features.dict(),
-        prediction
-    )
-
-    # SQLite logging
-    c.execute(
-        (
-            "INSERT INTO requests ("
-            "MedInc, HouseAge, AveRooms, AveBedrms, Population, AveOccup,"
-            "Latitude, Longitude, Prediction"
-            ") VALUES (?, ?, ?, ?, ?, ?, ?, ?, ?)"
-        ),
-        (
-            features.MedInc,
-            features.HouseAge,
-            features.AveRooms,
-            features.AveBedrms,
-            features.Population,
-            features.AveOccup,
-            features.Latitude,
-            features.Longitude,
-            prediction
-        )
-    )
-    conn.commit()
-
-    # Prometheus metric
-    PREDICTIONS.inc()
-
-    return {"prediction": prediction}
-
-
-@app.get("/metrics")
-def metrics():
-    """
-    Exposes Prometheus metrics for monitoring.
-    """
-    return Response(generate_latest(), media_type="text/plain")
-
-
-@app.post("/retrain")
-def retrain():
-    """
-    Actually retrain the model and reload it for serving.
-    """
-<<<<<<< HEAD
-    logging.info("Retraining triggered!")
-    return {"status": "Retraining triggered (not implemented fully in demo)"}
-    
-
-=======
-    # Load data
-    df = pd.read_csv("data/california_housing.csv")
-    X = df.drop("MedHouseVal", axis=1)
-    y = df["MedHouseVal"]
-
-    # Retrain model
-    retrained_model = LinearRegression()
-    retrained_model.fit(X, y)
-
-    # Save new model to disk
-    joblib.dump(retrained_model, "models/best_model.pkl")
-
-    # Update in-memory model for API
-    global model
-    model = retrained_model
-
-    logging.info("Retraining completed and model updated in memory.")
-    return {"status": "Retraining completed and model updated!"}
-
->>>>>>> b3ce1fad
+from fastapi import FastAPI, Response, Body
+from pydantic import BaseModel
+import joblib
+import numpy as np
+import logging
+import sqlite3
+import os
+import pandas as pd
+from sklearn.linear_model import LinearRegression
+from prometheus_client import Counter, generate_latest
+
+os.makedirs("/app/logs", exist_ok=True)
+
+# ----- Load paths from environment -----
+log_path = os.getenv("LOG_PATH", "/app/logs/api.log")
+db_path = os.getenv("DB_PATH", "/app/logs/api_requests.db")
+model_path = os.getenv("MODEL_PATH", "/app/models/best_model.pkl")
+
+# ----- Model Loading -----
+model = joblib.load(model_path)
+
+# ----- API and Schema Setup -----
+app = FastAPI()
+
+
+class Features(BaseModel):
+    MedInc: float
+    HouseAge: float
+    AveRooms: float
+    AveBedrms: float
+    Population: float
+    AveOccup: float
+    Latitude: float
+    Longitude: float
+
+
+# ----- File Logging Setup -----
+logging.basicConfig(
+    filename=log_path,
+    level=logging.INFO,
+    format="%(asctime)s %(levelname)s %(message)s"
+)
+
+# ----- SQLite Logging Setup -----
+conn = sqlite3.connect(db_path, check_same_thread=False)
+c = conn.cursor()
+c.execute(
+    (
+        "CREATE TABLE IF NOT EXISTS requests ("
+        "id INTEGER PRIMARY KEY AUTOINCREMENT,"
+        "MedInc REAL,"
+        "HouseAge REAL,"
+        "AveRooms REAL,"
+        "AveBedrms REAL,"
+        "Population REAL,"
+        "AveOccup REAL,"
+        "Latitude REAL,"
+        "Longitude REAL,"
+        "Prediction REAL,"
+        "Timestamp DATETIME DEFAULT CURRENT_TIMESTAMP)"
+    )
+)
+conn.commit()
+
+# ----- Prometheus Metric Setup -----
+PREDICTIONS = Counter(
+    "predictions_total",
+    "Total prediction requests served"
+)
+
+
+@app.post(
+    "/predict",
+    response_model=dict,
+    responses={
+        200: {
+            "description": "Successful Prediction",
+            "content": {
+                "application/json": {
+                    "example": {"prediction": 4.778788739495791}
+                }
+            },
+        }
+    },
+)
+def predict(features: Features = Body(...)):
+    """
+    Receives JSON with California Housing features,
+    returns predicted median house value.
+    Logs request to file and SQLite, updates Prometheus counter.
+    """
+    data = np.array(
+        [[
+            features.MedInc,
+            features.HouseAge,
+            features.AveRooms,
+            features.AveBedrms,
+            features.Population,
+            features.AveOccup,
+            features.Latitude,
+            features.Longitude
+        ]]
+    )
+    prediction = float(model.predict(data)[0])
+
+    # File logging
+    logging.info(
+        "Request: %s | Prediction: %s",
+        features.dict(),
+        prediction
+    )
+
+    # SQLite logging
+    c.execute(
+        (
+            "INSERT INTO requests ("
+            "MedInc, HouseAge, AveRooms, AveBedrms, Population, AveOccup,"
+            "Latitude, Longitude, Prediction"
+            ") VALUES (?, ?, ?, ?, ?, ?, ?, ?, ?)"
+        ),
+        (
+            features.MedInc,
+            features.HouseAge,
+            features.AveRooms,
+            features.AveBedrms,
+            features.Population,
+            features.AveOccup,
+            features.Latitude,
+            features.Longitude,
+            prediction
+        )
+    )
+    conn.commit()
+
+    # Prometheus metric
+    PREDICTIONS.inc()
+
+    return {"prediction": prediction}
+
+
+@app.get("/metrics")
+def metrics():
+    """
+    Exposes Prometheus metrics for monitoring.
+    """
+    return Response(generate_latest(), media_type="text/plain")
+
+
+@app.post("/retrain")
+def retrain():
+    """
+    Actually retrain the model and reload it for serving.
+    """
+    # Load data
+    df = pd.read_csv("data/california_housing.csv")
+    X = df.drop("MedHouseVal", axis=1)
+    y = df["MedHouseVal"]
+
+    # Retrain model
+    retrained_model = LinearRegression()
+    retrained_model.fit(X, y)
+
+    # Save new model to disk
+    joblib.dump(retrained_model, "models/best_model.pkl")
+
+    # Update in-memory model for API
+    global model
+    model = retrained_model
+
+    logging.info("Retraining completed and model updated in memory.")
+    return {"status": "Retraining completed and model updated!"}